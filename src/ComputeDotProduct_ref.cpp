--- conflicted
+++ resolved
@@ -19,14 +19,9 @@
  */
 
 #ifndef HPCG_NO_MPI
-<<<<<<< HEAD
 #include <mpi.h>
 #include "mytimer.hpp"
 #include "Utils_MPI.hpp"
-=======
- #include <mpi.h>
- #include "mytimer.hpp"
->>>>>>> 0a8bc8b3
 #endif
 #ifndef HPCG_NO_OPENMP
  #include <omp.h>
@@ -65,13 +60,10 @@
   assert(y.localLength>=n);
 
   typedef typename Vector_type::scalar_type scalar_type;
-<<<<<<< HEAD
 #ifndef HPCG_NO_MPI
   MPI_Datatype MPI_SCALAR_TYPE = MpiTypeTraits<scalar_type>::getType ();
 #endif
 
-=======
->>>>>>> 0a8bc8b3
   scalar_type local_result (0.0);
 
 #if !defined(HPCG_WITH_CUDA) | defined(HPCG_DEBUG)
