# -*- Makefile -*-

arch = UNKNOWN
setup_file = setup/Make.$(arch)

include $(setup_file)


HPCG_DEPS = src/ComputeResidual.o \
	    src/ExchangeHalo.o \
	    src/GenerateGeometry.o \
	    src/CheckProblem.o \
	    src/MixedBaseCounter.o \
	    src/OptimizeProblem.o \
	    src/ReadHpcgDat.o \
	    src/ReportResults.o \
	    src/SetupHalo.o \
	    src/SetupHalo_ref.o \
	    src/TestSymmetry.o \
	    src/TestNorms.o \
	    src/WriteProblem.o \
	    src/YAML_Doc.o \
	    src/YAML_Element.o \
	    src/ComputeDotProduct.o \
	    src/ComputeDotProduct_ref.o \
	    src/mytimer.o \
	    src/ComputeOptimalShapeXYZ.o \
	    src/ComputeSPMV.o \
	    src/ComputeSPMV_ref.o \
	    src/ComputeSYMGS.o \
	    src/ComputeSYMGS_ref.o \
	    src/ComputeWAXPBY.o \
	    src/ComputeWAXPBY_ref.o \
	    src/ComputeMG_ref.o \
	    src/ComputeMG.o \
	    src/ComputeProlongation_ref.o \
	    src/ComputeRestriction_ref.o \
	    src/CheckAspectRatio.o \
	    src/OutputFile.o \
	    src/init.o \
	    src/finalize.o \
            \
	    src/TestGMRES.o \
	    src/GMRES.o \
	    src/GMRES_IR.o \
	    src/ComputeGS_Forward.o \
	    src/ComputeGS_Forward_ref.o \
	    src/ComputeTRSM.o \
	    src/ComputeGEMV.o \
	    src/ComputeGEMV_ref.o \
	    src/ComputeGEMVT.o \
	    src/ComputeGEMVT_ref.o \
	    src/SetupProblem.o \
	    src/GenerateNonsymProblem.o \
	    src/GenerateNonsymProblem_v1_ref.o \
	    src/GenerateNonsymCoarseProblem.o \

# These header files are included in many source files, so we recompile every file if one or more of these header is modified.
<<<<<<< HEAD
PRIMARY_HEADERS = HPCG_SRC_PATH/src/Geometry.hpp HPCG_SRC_PATH/src/SparseMatrix.hpp HPCG_SRC_PATH/src/Vector.hpp HPCG_SRC_PATH/src/CGData.hpp \
                  HPCG_SRC_PATH/src/MGData.hpp HPCG_SRC_PATH/src/Hpgmp_Params.hpp
=======
PRIMARY_HEADERS = HPCG_SRC_PATH/src/Geometry.hpp HPCG_SRC_PATH/src/SparseMatrix.hpp HPCG_SRC_PATH/src/Vector.hpp HPCG_SRC_PATH/src/MultiVector.hpp \
                  HPCG_SRC_PATH/src/CGData.hpp HPCG_SRC_PATH/src/MGData.hpp HPCG_SRC_PATH/src/hpgmp.hpp
>>>>>>> b58e7198

all: bin/xhpgmp bin/xhpgmp_time

bin/xhpgmp: src/main_hpgmp.o $(HPCG_DEPS)
	$(LINKER) $(LINKFLAGS) src/main_hpgmp.o $(HPCG_DEPS) $(HPCG_LIBS) -o bin/xhpgmp

bin/xhpgmp_time: src/main_time.o $(HPCG_DEPS)
	$(LINKER) $(LINKFLAGS) src/main_time.o $(HPCG_DEPS) $(HPCG_LIBS) -o bin/xhpgmp_time

clean:
	rm -f src/*.o bin/xhpgmp bin/xhpgmp_time

.PHONY: all clean

src/main_hpgmp.o: HPCG_SRC_PATH/src/main_hpgmp.cpp $(PRIMARY_HEADERS)
	$(CXX) -c $(CXXFLAGS) -IHPCG_SRC_PATH/src $< -o $@

src/main_time.o: HPCG_SRC_PATH/src/main_time.cpp $(PRIMARY_HEADERS)
	$(CXX) -c $(CXXFLAGS) -IHPCG_SRC_PATH/src $< -o $@

src/ComputeResidual.o: HPCG_SRC_PATH/src/ComputeResidual.cpp HPCG_SRC_PATH/src/ComputeResidual.hpp $(PRIMARY_HEADERS)
	$(CXX) -c $(CXXFLAGS) -IHPCG_SRC_PATH/src $< -o $@

src/ExchangeHalo.o: HPCG_SRC_PATH/src/ExchangeHalo.cpp HPCG_SRC_PATH/src/ExchangeHalo.hpp $(PRIMARY_HEADERS)
	$(CXX) -c $(CXXFLAGS) -IHPCG_SRC_PATH/src $< -o $@

src/GenerateGeometry.o: HPCG_SRC_PATH/src/GenerateGeometry.cpp HPCG_SRC_PATH/src/GenerateGeometry.hpp $(PRIMARY_HEADERS)
	$(CXX) -c $(CXXFLAGS) -IHPCG_SRC_PATH/src $< -o $@

src/CheckProblem.o: HPCG_SRC_PATH/src/CheckProblem.cpp HPCG_SRC_PATH/src/CheckProblem.hpp $(PRIMARY_HEADERS)
	$(CXX) -c $(CXXFLAGS) -IHPCG_SRC_PATH/src $< -o $@

src/MixedBaseCounter.o: HPCG_SRC_PATH/src/MixedBaseCounter.cpp HPCG_SRC_PATH/src/MixedBaseCounter.hpp $(PRIMARY_HEADERS)
	$(CXX) -c $(CXXFLAGS) -IHPCG_SRC_PATH/src $< -o $@

src/OptimizeProblem.o: HPCG_SRC_PATH/src/OptimizeProblem.cpp HPCG_SRC_PATH/src/OptimizeProblem.hpp $(PRIMARY_HEADERS)
	$(CXX) -c $(CXXFLAGS) -IHPCG_SRC_PATH/src $< -o $@

src/ReadHpcgDat.o: HPCG_SRC_PATH/src/ReadHpcgDat.cpp HPCG_SRC_PATH/src/ReadHpcgDat.hpp $(PRIMARY_HEADERS)
	$(CXX) -c $(CXXFLAGS) -IHPCG_SRC_PATH/src $< -o $@

src/ReportResults.o: HPCG_SRC_PATH/src/ReportResults.cpp HPCG_SRC_PATH/src/ReportResults.hpp $(PRIMARY_HEADERS)
	$(CXX) -c $(CXXFLAGS) -IHPCG_SRC_PATH/src $< -o $@

src/SetupHalo.o: HPCG_SRC_PATH/src/SetupHalo.cpp HPCG_SRC_PATH/src/SetupHalo.hpp $(PRIMARY_HEADERS)
	$(CXX) -c $(CXXFLAGS) -IHPCG_SRC_PATH/src $< -o $@

src/SetupHalo_ref.o: HPCG_SRC_PATH/src/SetupHalo_ref.cpp HPCG_SRC_PATH/src/SetupHalo_ref.hpp $(PRIMARY_HEADERS)
	$(CXX) -c $(CXXFLAGS) -IHPCG_SRC_PATH/src $< -o $@

src/TestSymmetry.o: HPCG_SRC_PATH/src/TestSymmetry.cpp HPCG_SRC_PATH/src/TestSymmetry.hpp $(PRIMARY_HEADERS)
	$(CXX) -c $(CXXFLAGS) -IHPCG_SRC_PATH/src $< -o $@

src/TestNorms.o: HPCG_SRC_PATH/src/TestNorms.cpp HPCG_SRC_PATH/src/TestNorms.hpp $(PRIMARY_HEADERS)
	$(CXX) -c $(CXXFLAGS) -IHPCG_SRC_PATH/src $< -o $@

src/WriteProblem.o: HPCG_SRC_PATH/src/WriteProblem.cpp HPCG_SRC_PATH/src/WriteProblem.hpp $(PRIMARY_HEADERS)
	$(CXX) -c $(CXXFLAGS) -IHPCG_SRC_PATH/src $< -o $@

src/YAML_Doc.o: HPCG_SRC_PATH/src/YAML_Doc.cpp HPCG_SRC_PATH/src/YAML_Doc.hpp $(PRIMARY_HEADERS)
	$(CXX) -c $(CXXFLAGS) -IHPCG_SRC_PATH/src $< -o $@

src/YAML_Element.o: HPCG_SRC_PATH/src/YAML_Element.cpp HPCG_SRC_PATH/src/YAML_Element.hpp $(PRIMARY_HEADERS)
	$(CXX) -c $(CXXFLAGS) -IHPCG_SRC_PATH/src $< -o $@

src/ComputeDotProduct.o: HPCG_SRC_PATH/src/ComputeDotProduct.cpp HPCG_SRC_PATH/src/ComputeDotProduct.hpp $(PRIMARY_HEADERS)
	$(CXX) -c $(CXXFLAGS) -IHPCG_SRC_PATH/src $< -o $@

src/ComputeDotProduct_ref.o: HPCG_SRC_PATH/src/ComputeDotProduct_ref.cpp HPCG_SRC_PATH/src/ComputeDotProduct_ref.hpp $(PRIMARY_HEADERS)
	$(CXX) -c $(CXXFLAGS) -IHPCG_SRC_PATH/src $< -o $@

src/finalize.o: HPCG_SRC_PATH/src/finalize.cpp $(PRIMARY_HEADERS)
	$(CXX) -c $(CXXFLAGS) -IHPCG_SRC_PATH/src $< -o $@

src/init.o: HPCG_SRC_PATH/src/init.cpp $(PRIMARY_HEADERS)
	$(CXX) -c $(CXXFLAGS) -IHPCG_SRC_PATH/src $< -o $@

src/mytimer.o: HPCG_SRC_PATH/src/mytimer.cpp HPCG_SRC_PATH/src/mytimer.hpp $(PRIMARY_HEADERS)
	$(CXX) -c $(CXXFLAGS) -IHPCG_SRC_PATH/src $< -o $@

src/ComputeOptimalShapeXYZ.o: HPCG_SRC_PATH/src/ComputeOptimalShapeXYZ.cpp HPCG_SRC_PATH/src/ComputeOptimalShapeXYZ.hpp $(PRIMARY_HEADERS)
	$(CXX) -c $(CXXFLAGS) -IHPCG_SRC_PATH/src $< -o $@

src/ComputeSPMV.o: HPCG_SRC_PATH/src/ComputeSPMV.cpp HPCG_SRC_PATH/src/ComputeSPMV.hpp $(PRIMARY_HEADERS)
	$(CXX) -c $(CXXFLAGS) -IHPCG_SRC_PATH/src $< -o $@

src/ComputeSPMV_ref.o: HPCG_SRC_PATH/src/ComputeSPMV_ref.cpp HPCG_SRC_PATH/src/ComputeSPMV_ref.hpp $(PRIMARY_HEADERS)
	$(CXX) -c $(CXXFLAGS) -IHPCG_SRC_PATH/src $< -o $@

src/ComputeSYMGS.o: HPCG_SRC_PATH/src/ComputeSYMGS.cpp HPCG_SRC_PATH/src/ComputeSYMGS.hpp $(PRIMARY_HEADERS)
	$(CXX) -c $(CXXFLAGS) -IHPCG_SRC_PATH/src $< -o $@

src/ComputeSYMGS_ref.o: HPCG_SRC_PATH/src/ComputeSYMGS_ref.cpp HPCG_SRC_PATH/src/ComputeSYMGS_ref.hpp $(PRIMARY_HEADERS)
	$(CXX) -c $(CXXFLAGS) -IHPCG_SRC_PATH/src $< -o $@

src/ComputeWAXPBY.o: HPCG_SRC_PATH/src/ComputeWAXPBY.cpp HPCG_SRC_PATH/src/ComputeWAXPBY.hpp $(PRIMARY_HEADERS)
	$(CXX) -c $(CXXFLAGS) -IHPCG_SRC_PATH/src $< -o $@

src/ComputeWAXPBY_ref.o: HPCG_SRC_PATH/src/ComputeWAXPBY_ref.cpp HPCG_SRC_PATH/src/ComputeWAXPBY_ref.hpp $(PRIMARY_HEADERS)
	$(CXX) -c $(CXXFLAGS) -IHPCG_SRC_PATH/src $< -o $@

src/ComputeMG_ref.o: HPCG_SRC_PATH/src/ComputeMG_ref.cpp HPCG_SRC_PATH/src/ComputeMG_ref.hpp $(PRIMARY_HEADERS)
	$(CXX) -c $(CXXFLAGS) -IHPCG_SRC_PATH/src $< -o $@

src/ComputeMG.o: HPCG_SRC_PATH/src/ComputeMG.cpp HPCG_SRC_PATH/src/ComputeMG.hpp $(PRIMARY_HEADERS)
	$(CXX) -c $(CXXFLAGS) -IHPCG_SRC_PATH/src $< -o $@

src/ComputeProlongation_ref.o: HPCG_SRC_PATH/src/ComputeProlongation_ref.cpp HPCG_SRC_PATH/src/ComputeProlongation_ref.hpp $(PRIMARY_HEADERS)
	$(CXX) -c $(CXXFLAGS) -IHPCG_SRC_PATH/src $< -o $@

src/ComputeRestriction_ref.o: HPCG_SRC_PATH/src/ComputeRestriction_ref.cpp HPCG_SRC_PATH/src/ComputeRestriction_ref.hpp $(PRIMARY_HEADERS)
	$(CXX) -c $(CXXFLAGS) -IHPCG_SRC_PATH/src $< -o $@

src/CheckAspectRatio.o: HPCG_SRC_PATH/src/CheckAspectRatio.cpp HPCG_SRC_PATH/src/CheckAspectRatio.hpp $(PRIMARY_HEADERS)
	$(CXX) -c $(CXXFLAGS) -IHPCG_SRC_PATH/src $< -o $@

src/OutputFile.o: HPCG_SRC_PATH/src/OutputFile.cpp HPCG_SRC_PATH/src/OutputFile.hpp $(PRIMARY_HEADERS)
	$(CXX) -c $(CXXFLAGS) -IHPCG_SRC_PATH/src $< -o $@


src/GMRES.o: HPCG_SRC_PATH/src/GMRES.cpp HPCG_SRC_PATH/src/GMRES.hpp $(PRIMARY_HEADERS)
	$(CXX) -c $(CXXFLAGS) -IHPCG_SRC_PATH/src $< -o $@

src/GMRES_IR.o: HPCG_SRC_PATH/src/GMRES_IR.cpp HPCG_SRC_PATH/src/GMRES_IR.hpp $(PRIMARY_HEADERS)
	$(CXX) -c $(CXXFLAGS) -IHPCG_SRC_PATH/src $< -o $@

src/TestGMRES.o: HPCG_SRC_PATH/src/TestGMRES.cpp HPCG_SRC_PATH/src/TestGMRES.hpp $(PRIMARY_HEADERS)
	$(CXX) -c $(CXXFLAGS) -IHPCG_SRC_PATH/src $< -o $@

src/ComputeGS_Forward.o: HPCG_SRC_PATH/src/ComputeGS_Forward.cpp HPCG_SRC_PATH/src/ComputeGS_Forward.hpp $(PRIMARY_HEADERS)
	$(CXX) -c $(CXXFLAGS) -IHPCG_SRC_PATH/src $< -o $@

src/ComputeGS_Forward_ref.o: HPCG_SRC_PATH/src/ComputeGS_Forward_ref.cpp HPCG_SRC_PATH/src/ComputeGS_Forward_ref.hpp $(PRIMARY_HEADERS)
	$(CXX) -c $(CXXFLAGS) -IHPCG_SRC_PATH/src $< -o $@

src/ComputeTRSM.o: HPCG_SRC_PATH/src/ComputeTRSM.cpp HPCG_SRC_PATH/src/ComputeTRSM.hpp $(PRIMARY_HEADERS)
	$(CXX) -c $(CXXFLAGS) -IHPCG_SRC_PATH/src $< -o $@

src/ComputeGEMV.o: HPCG_SRC_PATH/src/ComputeGEMV.cpp HPCG_SRC_PATH/src/ComputeGEMV.hpp $(PRIMARY_HEADERS)
	$(CXX) -c $(CXXFLAGS) -IHPCG_SRC_PATH/src $< -o $@

src/ComputeGEMV_ref.o: HPCG_SRC_PATH/src/ComputeGEMV_ref.cpp HPCG_SRC_PATH/src/ComputeGEMV_ref.hpp $(PRIMARY_HEADERS)
	$(CXX) -c $(CXXFLAGS) -IHPCG_SRC_PATH/src $< -o $@

src/ComputeGEMVT.o: HPCG_SRC_PATH/src/ComputeGEMVT.cpp HPCG_SRC_PATH/src/ComputeGEMVT.hpp $(PRIMARY_HEADERS)
	$(CXX) -c $(CXXFLAGS) -IHPCG_SRC_PATH/src $< -o $@

src/ComputeGEMVT_ref.o: HPCG_SRC_PATH/src/ComputeGEMVT_ref.cpp HPCG_SRC_PATH/src/ComputeGEMVT_ref.hpp $(PRIMARY_HEADERS)
	$(CXX) -c $(CXXFLAGS) -IHPCG_SRC_PATH/src $< -o $@

src/SetupProblem.o: HPCG_SRC_PATH/src/SetupProblem.cpp HPCG_SRC_PATH/src/SetupProblem.hpp $(PRIMARY_HEADERS)
	$(CXX) -c $(CXXFLAGS) -IHPCG_SRC_PATH/src $< -o $@

src/GenerateNonsymProblem.o: HPCG_SRC_PATH/src/GenerateNonsymProblem.cpp HPCG_SRC_PATH/src/GenerateNonsymProblem.hpp HPCG_SRC_PATH/src/GenerateNonsymProblem_v1_ref.cpp HPCG_SRC_PATH/src/GenerateNonsymProblem_v1_ref.hpp $(PRIMARY_HEADERS)
	$(CXX) -c $(CXXFLAGS) -IHPCG_SRC_PATH/src $< -o $@

src/GenerateNonsymProblem_v1_ref.o: HPCG_SRC_PATH/src/GenerateNonsymProblem_v1_ref.cpp HPCG_SRC_PATH/src/GenerateNonsymProblem_v1_ref.hpp $(PRIMARY_HEADERS)
	$(CXX) -c $(CXXFLAGS) -IHPCG_SRC_PATH/src $< -o $@

src/GenerateNonsymCoarseProblem.o: HPCG_SRC_PATH/src/GenerateNonsymCoarseProblem.cpp HPCG_SRC_PATH/src/GenerateNonsymCoarseProblem.hpp $(PRIMARY_HEADERS)
	$(CXX) -c $(CXXFLAGS) -IHPCG_SRC_PATH/src $< -o $@
<|MERGE_RESOLUTION|>--- conflicted
+++ resolved
@@ -56,13 +56,8 @@
 	    src/GenerateNonsymCoarseProblem.o \
 
 # These header files are included in many source files, so we recompile every file if one or more of these header is modified.
-<<<<<<< HEAD
-PRIMARY_HEADERS = HPCG_SRC_PATH/src/Geometry.hpp HPCG_SRC_PATH/src/SparseMatrix.hpp HPCG_SRC_PATH/src/Vector.hpp HPCG_SRC_PATH/src/CGData.hpp \
-                  HPCG_SRC_PATH/src/MGData.hpp HPCG_SRC_PATH/src/Hpgmp_Params.hpp
-=======
 PRIMARY_HEADERS = HPCG_SRC_PATH/src/Geometry.hpp HPCG_SRC_PATH/src/SparseMatrix.hpp HPCG_SRC_PATH/src/Vector.hpp HPCG_SRC_PATH/src/MultiVector.hpp \
-                  HPCG_SRC_PATH/src/CGData.hpp HPCG_SRC_PATH/src/MGData.hpp HPCG_SRC_PATH/src/hpgmp.hpp
->>>>>>> b58e7198
+                  HPCG_SRC_PATH/src/CGData.hpp HPCG_SRC_PATH/src/MGData.hpp HPCG_SRC_PATH/src/Hpgmp_Params.hpp
 
 all: bin/xhpgmp bin/xhpgmp_time
 
