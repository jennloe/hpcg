# -*- Makefile -*-

arch = UNKNOWN
setup_file = setup/Make.$(arch)

include $(setup_file)


HPCG_DEPS = src/ComputeResidual.o \
	    src/ExchangeHalo.o \
	    src/GenerateGeometry.o \
	    src/CheckProblem.o \
	    src/MixedBaseCounter.o \
	    src/OptimizeProblem.o \
	    src/ReadHpcgDat.o \
	    src/ReportResults.o \
	    src/SetupHalo.o \
	    src/SetupHalo_ref.o \
	    src/TestSymmetry.o \
	    src/TestNorms.o \
	    src/WriteProblem.o \
	    src/YAML_Doc.o \
	    src/YAML_Element.o \
	    src/ComputeDotProduct.o \
	    src/ComputeDotProduct_ref.o \
	    src/mytimer.o \
	    src/ComputeOptimalShapeXYZ.o \
	    src/ComputeSPMV.o \
	    src/ComputeSPMV_ref.o \
	    src/ComputeWAXPBY.o \
	    src/ComputeWAXPBY_ref.o \
	    src/ComputeMG_ref.o \
	    src/ComputeMG.o \
	    src/ComputeProlongation_ref.o \
	    src/ComputeRestriction_ref.o \
	    src/CheckAspectRatio.o \
	    src/OutputFile.o \
	    src/init.o \
	    src/finalize.o \
            \
	    src/TestGMRES.o \
	    src/GMRES.o \
	    src/GMRES_IR.o \
	    src/ComputeGS_Forward.o \
	    src/ComputeGS_Forward_ref.o \
	    src/ComputeTRSM.o \
	    src/ComputeGEMV.o \
<<<<<<< HEAD
			src/SetupProblem.o \
=======
	    src/ComputeGEMVT.o \
            src/SetupProblem.o \
>>>>>>> 0a8bc8b3
	    src/GenerateNonsymProblem.o \
	    src/GenerateNonsymProblem_v1_ref.o \
	    src/GenerateNonsymCoarseProblem.o \

# These header files are included in many source files, so we recompile every file if one or more of these header is modified.
<<<<<<< HEAD
PRIMARY_HEADERS = HPCG_SRC_PATH/src/Geometry.hpp HPCG_SRC_PATH/src/SparseMatrix.hpp HPCG_SRC_PATH/src/Vector.hpp HPCG_SRC_PATH/src/CGData.hpp \
                  HPCG_SRC_PATH/src/MGData.hpp HPCG_SRC_PATH/src/hpgmp.hpp
=======
PRIMARY_HEADERS = HPCG_SRC_PATH/src/Geometry.hpp HPCG_SRC_PATH/src/SparseMatrix.hpp \
		  HPCG_SRC_PATH/src/MultiVector.hpp HPCG_SRC_PATH/src/Vector.hpp \
		  HPCG_SRC_PATH/src/CGData.hpp HPCG_SRC_PATH/src/MGData.hpp \
		  HPCG_SRC_PATH/src/hpcg.hpp
>>>>>>> 0a8bc8b3

all: bin/xhpgmp

bin/xhpgmp: src/main_hpgmp.o $(HPCG_DEPS)
	$(LINKER) $(LINKFLAGS) src/main_hpgmp.o $(HPCG_DEPS) $(HPCG_LIBS) -o bin/xhpgmp

clean:
	rm -f src/*.o bin/xhpgmp

.PHONY: all clean

src/main_hpgmp.o: HPCG_SRC_PATH/src/main_hpgmp.cpp $(PRIMARY_HEADERS)
	$(CXX) -c $(CXXFLAGS) -IHPCG_SRC_PATH/src $< -o $@

src/ComputeResidual.o: HPCG_SRC_PATH/src/ComputeResidual.cpp HPCG_SRC_PATH/src/ComputeResidual.hpp $(PRIMARY_HEADERS)
	$(CXX) -c $(CXXFLAGS) -IHPCG_SRC_PATH/src $< -o $@

src/ExchangeHalo.o: HPCG_SRC_PATH/src/ExchangeHalo.cpp HPCG_SRC_PATH/src/ExchangeHalo.hpp $(PRIMARY_HEADERS)
	$(CXX) -c $(CXXFLAGS) -IHPCG_SRC_PATH/src $< -o $@

src/GenerateGeometry.o: HPCG_SRC_PATH/src/GenerateGeometry.cpp HPCG_SRC_PATH/src/GenerateGeometry.hpp $(PRIMARY_HEADERS)
	$(CXX) -c $(CXXFLAGS) -IHPCG_SRC_PATH/src $< -o $@

src/CheckProblem.o: HPCG_SRC_PATH/src/CheckProblem.cpp HPCG_SRC_PATH/src/CheckProblem.hpp $(PRIMARY_HEADERS)
	$(CXX) -c $(CXXFLAGS) -IHPCG_SRC_PATH/src $< -o $@

src/MixedBaseCounter.o: HPCG_SRC_PATH/src/MixedBaseCounter.cpp HPCG_SRC_PATH/src/MixedBaseCounter.hpp $(PRIMARY_HEADERS)
	$(CXX) -c $(CXXFLAGS) -IHPCG_SRC_PATH/src $< -o $@

src/OptimizeProblem.o: HPCG_SRC_PATH/src/OptimizeProblem.cpp HPCG_SRC_PATH/src/OptimizeProblem.hpp $(PRIMARY_HEADERS)
	$(CXX) -c $(CXXFLAGS) -IHPCG_SRC_PATH/src $< -o $@

src/ReadHpcgDat.o: HPCG_SRC_PATH/src/ReadHpcgDat.cpp HPCG_SRC_PATH/src/ReadHpcgDat.hpp $(PRIMARY_HEADERS)
	$(CXX) -c $(CXXFLAGS) -IHPCG_SRC_PATH/src $< -o $@

src/ReportResults.o: HPCG_SRC_PATH/src/ReportResults.cpp HPCG_SRC_PATH/src/ReportResults.hpp $(PRIMARY_HEADERS)
	$(CXX) -c $(CXXFLAGS) -IHPCG_SRC_PATH/src $< -o $@

src/SetupHalo.o: HPCG_SRC_PATH/src/SetupHalo.cpp HPCG_SRC_PATH/src/SetupHalo.hpp $(PRIMARY_HEADERS)
	$(CXX) -c $(CXXFLAGS) -IHPCG_SRC_PATH/src $< -o $@

src/SetupHalo_ref.o: HPCG_SRC_PATH/src/SetupHalo_ref.cpp HPCG_SRC_PATH/src/SetupHalo_ref.hpp $(PRIMARY_HEADERS)
	$(CXX) -c $(CXXFLAGS) -IHPCG_SRC_PATH/src $< -o $@

src/TestSymmetry.o: HPCG_SRC_PATH/src/TestSymmetry.cpp HPCG_SRC_PATH/src/TestSymmetry.hpp $(PRIMARY_HEADERS)
	$(CXX) -c $(CXXFLAGS) -IHPCG_SRC_PATH/src $< -o $@

src/TestNorms.o: HPCG_SRC_PATH/src/TestNorms.cpp HPCG_SRC_PATH/src/TestNorms.hpp $(PRIMARY_HEADERS)
	$(CXX) -c $(CXXFLAGS) -IHPCG_SRC_PATH/src $< -o $@

src/WriteProblem.o: HPCG_SRC_PATH/src/WriteProblem.cpp HPCG_SRC_PATH/src/WriteProblem.hpp $(PRIMARY_HEADERS)
	$(CXX) -c $(CXXFLAGS) -IHPCG_SRC_PATH/src $< -o $@

src/YAML_Doc.o: HPCG_SRC_PATH/src/YAML_Doc.cpp HPCG_SRC_PATH/src/YAML_Doc.hpp $(PRIMARY_HEADERS)
	$(CXX) -c $(CXXFLAGS) -IHPCG_SRC_PATH/src $< -o $@

src/YAML_Element.o: HPCG_SRC_PATH/src/YAML_Element.cpp HPCG_SRC_PATH/src/YAML_Element.hpp $(PRIMARY_HEADERS)
	$(CXX) -c $(CXXFLAGS) -IHPCG_SRC_PATH/src $< -o $@

src/ComputeDotProduct.o: HPCG_SRC_PATH/src/ComputeDotProduct.cpp HPCG_SRC_PATH/src/ComputeDotProduct.hpp $(PRIMARY_HEADERS)
	$(CXX) -c $(CXXFLAGS) -IHPCG_SRC_PATH/src $< -o $@

src/ComputeDotProduct_ref.o: HPCG_SRC_PATH/src/ComputeDotProduct_ref.cpp HPCG_SRC_PATH/src/ComputeDotProduct_ref.hpp $(PRIMARY_HEADERS)
	$(CXX) -c $(CXXFLAGS) -IHPCG_SRC_PATH/src $< -o $@

src/finalize.o: HPCG_SRC_PATH/src/finalize.cpp $(PRIMARY_HEADERS)
	$(CXX) -c $(CXXFLAGS) -IHPCG_SRC_PATH/src $< -o $@

src/init.o: HPCG_SRC_PATH/src/init.cpp $(PRIMARY_HEADERS)
	$(CXX) -c $(CXXFLAGS) -IHPCG_SRC_PATH/src $< -o $@

src/mytimer.o: HPCG_SRC_PATH/src/mytimer.cpp HPCG_SRC_PATH/src/mytimer.hpp $(PRIMARY_HEADERS)
	$(CXX) -c $(CXXFLAGS) -IHPCG_SRC_PATH/src $< -o $@

src/ComputeOptimalShapeXYZ.o: HPCG_SRC_PATH/src/ComputeOptimalShapeXYZ.cpp HPCG_SRC_PATH/src/ComputeOptimalShapeXYZ.hpp $(PRIMARY_HEADERS)
	$(CXX) -c $(CXXFLAGS) -IHPCG_SRC_PATH/src $< -o $@

src/ComputeSPMV.o: HPCG_SRC_PATH/src/ComputeSPMV.cpp HPCG_SRC_PATH/src/ComputeSPMV.hpp $(PRIMARY_HEADERS)
	$(CXX) -c $(CXXFLAGS) -IHPCG_SRC_PATH/src $< -o $@

src/ComputeSPMV_ref.o: HPCG_SRC_PATH/src/ComputeSPMV_ref.cpp HPCG_SRC_PATH/src/ComputeSPMV_ref.hpp $(PRIMARY_HEADERS)
	$(CXX) -c $(CXXFLAGS) -IHPCG_SRC_PATH/src $< -o $@

src/ComputeSYMGS.o: HPCG_SRC_PATH/src/ComputeSYMGS.cpp HPCG_SRC_PATH/src/ComputeSYMGS.hpp $(PRIMARY_HEADERS)
	$(CXX) -c $(CXXFLAGS) -IHPCG_SRC_PATH/src $< -o $@

src/ComputeWAXPBY.o: HPCG_SRC_PATH/src/ComputeWAXPBY.cpp HPCG_SRC_PATH/src/ComputeWAXPBY.hpp $(PRIMARY_HEADERS)
	$(CXX) -c $(CXXFLAGS) -IHPCG_SRC_PATH/src $< -o $@

src/ComputeWAXPBY_ref.o: HPCG_SRC_PATH/src/ComputeWAXPBY_ref.cpp HPCG_SRC_PATH/src/ComputeWAXPBY_ref.hpp $(PRIMARY_HEADERS)
	$(CXX) -c $(CXXFLAGS) -IHPCG_SRC_PATH/src $< -o $@

src/ComputeMG_ref.o: HPCG_SRC_PATH/src/ComputeMG_ref.cpp HPCG_SRC_PATH/src/ComputeMG_ref.hpp $(PRIMARY_HEADERS)
	$(CXX) -c $(CXXFLAGS) -IHPCG_SRC_PATH/src $< -o $@

src/ComputeMG.o: HPCG_SRC_PATH/src/ComputeMG.cpp HPCG_SRC_PATH/src/ComputeMG.hpp $(PRIMARY_HEADERS)
	$(CXX) -c $(CXXFLAGS) -IHPCG_SRC_PATH/src $< -o $@

src/ComputeProlongation_ref.o: HPCG_SRC_PATH/src/ComputeProlongation_ref.cpp HPCG_SRC_PATH/src/ComputeProlongation_ref.hpp $(PRIMARY_HEADERS)
	$(CXX) -c $(CXXFLAGS) -IHPCG_SRC_PATH/src $< -o $@

src/ComputeRestriction_ref.o: HPCG_SRC_PATH/src/ComputeRestriction_ref.cpp HPCG_SRC_PATH/src/ComputeRestriction_ref.hpp $(PRIMARY_HEADERS)
	$(CXX) -c $(CXXFLAGS) -IHPCG_SRC_PATH/src $< -o $@

src/CheckAspectRatio.o: HPCG_SRC_PATH/src/CheckAspectRatio.cpp HPCG_SRC_PATH/src/CheckAspectRatio.hpp $(PRIMARY_HEADERS)
	$(CXX) -c $(CXXFLAGS) -IHPCG_SRC_PATH/src $< -o $@

src/OutputFile.o: HPCG_SRC_PATH/src/OutputFile.cpp HPCG_SRC_PATH/src/OutputFile.hpp $(PRIMARY_HEADERS)
	$(CXX) -c $(CXXFLAGS) -IHPCG_SRC_PATH/src $< -o $@


src/GMRES.o: HPCG_SRC_PATH/src/GMRES.cpp HPCG_SRC_PATH/src/GMRES.hpp $(PRIMARY_HEADERS)
	$(CXX) -c $(CXXFLAGS) -IHPCG_SRC_PATH/src $< -o $@

src/GMRES_IR.o: HPCG_SRC_PATH/src/GMRES_IR.cpp HPCG_SRC_PATH/src/GMRES_IR.hpp $(PRIMARY_HEADERS)
	$(CXX) -c $(CXXFLAGS) -IHPCG_SRC_PATH/src $< -o $@

src/TestGMRES.o: HPCG_SRC_PATH/src/TestGMRES.cpp HPCG_SRC_PATH/src/TestGMRES.hpp $(PRIMARY_HEADERS)
	$(CXX) -c $(CXXFLAGS) -IHPCG_SRC_PATH/src $< -o $@

src/ComputeGS_Forward.o: HPCG_SRC_PATH/src/ComputeGS_Forward.cpp HPCG_SRC_PATH/src/ComputeGS_Forward.hpp $(PRIMARY_HEADERS)
	$(CXX) -c $(CXXFLAGS) -IHPCG_SRC_PATH/src $< -o $@

src/ComputeGS_Forward_ref.o: HPCG_SRC_PATH/src/ComputeGS_Forward_ref.cpp HPCG_SRC_PATH/src/ComputeGS_Forward_ref.hpp $(PRIMARY_HEADERS)
	$(CXX) -c $(CXXFLAGS) -IHPCG_SRC_PATH/src $< -o $@

src/ComputeTRSM.o: HPCG_SRC_PATH/src/ComputeTRSM.cpp HPCG_SRC_PATH/src/ComputeTRSM.hpp $(PRIMARY_HEADERS)
	$(CXX) -c $(CXXFLAGS) -IHPCG_SRC_PATH/src $< -o $@

src/ComputeGEMV.o: HPCG_SRC_PATH/src/ComputeGEMV.cpp HPCG_SRC_PATH/src/ComputeGEMV.hpp $(PRIMARY_HEADERS)
	$(CXX) -c $(CXXFLAGS) -IHPCG_SRC_PATH/src $< -o $@

src/ComputeGEMVT.o: HPCG_SRC_PATH/src/ComputeGEMVT.cpp HPCG_SRC_PATH/src/ComputeGEMVT.hpp $(PRIMARY_HEADERS)
	$(CXX) -c $(CXXFLAGS) -IHPCG_SRC_PATH/src $< -o $@

src/SetupProblem.o: HPCG_SRC_PATH/src/SetupProblem.cpp HPCG_SRC_PATH/src/SetupProblem.hpp $(PRIMARY_HEADERS)
	$(CXX) -c $(CXXFLAGS) -IHPCG_SRC_PATH/src $< -o $@

src/GenerateNonsymProblem.o: HPCG_SRC_PATH/src/GenerateNonsymProblem.cpp HPCG_SRC_PATH/src/GenerateNonsymProblem.hpp HPCG_SRC_PATH/src/GenerateNonsymProblem_v1_ref.cpp HPCG_SRC_PATH/src/GenerateNonsymProblem_v1_ref.hpp $(PRIMARY_HEADERS)
	$(CXX) -c $(CXXFLAGS) -IHPCG_SRC_PATH/src $< -o $@

src/GenerateNonsymProblem_v1_ref.o: HPCG_SRC_PATH/src/GenerateNonsymProblem_v1_ref.cpp HPCG_SRC_PATH/src/GenerateNonsymProblem_v1_ref.hpp $(PRIMARY_HEADERS)
	$(CXX) -c $(CXXFLAGS) -IHPCG_SRC_PATH/src $< -o $@

src/GenerateNonsymCoarseProblem.o: HPCG_SRC_PATH/src/GenerateNonsymCoarseProblem.cpp HPCG_SRC_PATH/src/GenerateNonsymCoarseProblem.hpp $(PRIMARY_HEADERS)
	$(CXX) -c $(CXXFLAGS) -IHPCG_SRC_PATH/src $< -o $@
<|MERGE_RESOLUTION|>--- conflicted
+++ resolved
@@ -45,26 +45,15 @@
 	    src/ComputeGS_Forward_ref.o \
 	    src/ComputeTRSM.o \
 	    src/ComputeGEMV.o \
-<<<<<<< HEAD
+	    src/ComputeGEMVT.o \
 			src/SetupProblem.o \
-=======
-	    src/ComputeGEMVT.o \
-            src/SetupProblem.o \
->>>>>>> 0a8bc8b3
 	    src/GenerateNonsymProblem.o \
 	    src/GenerateNonsymProblem_v1_ref.o \
 	    src/GenerateNonsymCoarseProblem.o \
 
 # These header files are included in many source files, so we recompile every file if one or more of these header is modified.
-<<<<<<< HEAD
 PRIMARY_HEADERS = HPCG_SRC_PATH/src/Geometry.hpp HPCG_SRC_PATH/src/SparseMatrix.hpp HPCG_SRC_PATH/src/Vector.hpp HPCG_SRC_PATH/src/CGData.hpp \
                   HPCG_SRC_PATH/src/MGData.hpp HPCG_SRC_PATH/src/hpgmp.hpp
-=======
-PRIMARY_HEADERS = HPCG_SRC_PATH/src/Geometry.hpp HPCG_SRC_PATH/src/SparseMatrix.hpp \
-		  HPCG_SRC_PATH/src/MultiVector.hpp HPCG_SRC_PATH/src/Vector.hpp \
-		  HPCG_SRC_PATH/src/CGData.hpp HPCG_SRC_PATH/src/MGData.hpp \
-		  HPCG_SRC_PATH/src/hpcg.hpp
->>>>>>> 0a8bc8b3
 
 all: bin/xhpgmp
 
