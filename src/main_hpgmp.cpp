
//@HEADER
// ***************************************************
//
// HPCG: High Performance Conjugate Gradient Benchmark
//
// Contact:
// Michael A. Heroux ( maherou@sandia.gov)
// Jack Dongarra     (dongarra@eecs.utk.edu)
// Piotr Luszczek    (luszczek@eecs.utk.edu)
//
// ***************************************************
//@HEADER

/*!
 @file main.cpp

 HPGMP routine
 */

// Main routine of a program that calls the HPGMP GMRES and GMRES-IR 
// solvers to solve the problem, and then prints results.

#ifndef HPCG_NO_MPI
#include <mpi.h>
#endif

#include <fstream>
#include <iostream>
#include <cstdlib>
#ifdef HPCG_DETAILED_DEBUG
using std::cin;
#endif
using std::endl;

#include <vector>

#include "hpgmp.hpp"

#include "SetupProblem.hpp"
#include "CheckAspectRatio.hpp"
#include "GenerateGeometry.hpp"
#include "SetupHalo.hpp"
#include "CheckProblem.hpp"
#include "ExchangeHalo.hpp"
#include "OptimizeProblem.hpp"
#include "WriteProblem.hpp"
#include "ReportResults.hpp"
#include "mytimer.hpp"
#include "ComputeSPMV_ref.hpp"
#include "ComputeMG_ref.hpp"
#include "ComputeResidual.hpp"
#include "Geometry.hpp"
#include "SparseMatrix.hpp"
#include "Vector.hpp"
#include "CGData.hpp"
#include "TestNorms.hpp"

#include "GMRES.hpp"
#include "TestGMRES.hpp"
#include "GenerateNonsymProblem.hpp"
#include "GenerateNonsymCoarseProblem.hpp"

typedef double scalar_type;
typedef Vector<scalar_type> Vector_type;
typedef SparseMatrix<scalar_type> SparseMatrix_type;
typedef CGData<scalar_type> CGData_type;
typedef TestCGData<scalar_type> TestCGData_type;
typedef TestNormsData<scalar_type> TestNormsData_type;

typedef float scalar_type2;
typedef Vector<scalar_type2> Vector_type2;
typedef SparseMatrix<scalar_type2> SparseMatrix_type2;
typedef CGData<scalar_type2> CGData_type2;
typedef TestCGData<scalar_type2> TestCGData_type2;
typedef TestNormsData<scalar_type2> TestNormsData_type2;


/*!
  Main driver program: Construct synthetic problem, run V&V tests, compute benchmark parameters, run benchmark, report results.

  @param[in]  argc Standard argument count.  Should equal 1 (no arguments passed in) or 4 (nx, ny, nz passed in)
  @param[in]  argv Standard argument array.  If argc==1, argv is unused.  If argc==4, argv[1], argv[2], argv[3] will be interpreted as nx, ny, nz, resp.

  @return Returns zero on success and a non-zero value otherwise.

*/
int main(int argc, char * argv[]) {

#ifndef HPCG_NO_MPI
  MPI_Init(&argc, &argv);
#endif

  HPCG_Params params;

  HPCG_Init(&argc, &argv, params);

  // Check if QuickPath option is enabled.
  // If the running time is set to zero, we minimize all paths through the program
  bool quickPath = 1; //TODO: Change back to the following after=(params.runningTime==0);

  int size = params.comm_size, rank = params.comm_rank; // Number of MPI processes, My process ID

#ifdef HPCG_DETAILED_DEBUG
  if (size < 100 && rank==0) HPCG_fout << "Process "<<rank<<" of "<<size<<" is alive with " << params.numThreads << " threads." <<endl;

  if (rank==0) {
    char c;
    std::cout << "Press key to continue"<< std::endl;
    std::cin.get(c);
  }
#ifndef HPCG_NO_MPI
  MPI_Barrier(MPI_COMM_WORLD);
#endif
#endif

  local_int_t nx,ny,nz;
  nx = (local_int_t)params.nx;
  ny = (local_int_t)params.ny;
  nz = (local_int_t)params.nz;
  int ierr = 0;  // Used to check return codes on function calls

  ierr = CheckAspectRatio(0.125, nx, ny, nz, "local problem", rank==0);
  if (ierr)
    return ierr;

  /////////////////////////
  // Problem setup Phase //
  /////////////////////////

#ifdef HPCG_DEBUG
  double t1 = mytimer();
#endif

  // Construct the geometry and linear system
  Geometry * geom = new Geometry;
  GenerateGeometry(size, rank, params.numThreads, params.pz, params.zl, params.zu, nx, ny, nz, params.npx, params.npy, params.npz, geom);

  ierr = CheckAspectRatio(0.125, geom->npx, geom->npy, geom->npz, "process grid", rank==0);
  if (ierr)
    return ierr;

  // Use this array for collecting timing information
  std::vector< double > times(10,0.0);

  double setup_time = mytimer();

  // Setup the problem
  SparseMatrix_type A;
  CGData_type data;//TODO What is this for?

  bool init_vect = true;
  Vector_type b, x, xexact;

  int numberOfMgLevels = 4; // Number of levels including first
  SetupProblem(numberOfMgLevels, A, geom, data, &b, &x, &xexact, init_vect);

  setup_time = mytimer() - setup_time; // Capture total time of setup
  times[9] = setup_time; // Save it for reporting

<<<<<<< HEAD
  //TODO: This is the spot where HPCG runs check problem.  Do we need CheckProblem?
  //Probably need to check multigird (and Traingular solve?) here. 

=======
  // Call user-tunable set up function.
  double t7 = mytimer();
  OptimizeProblem(A, data, b, x, xexact);
  t7 = mytimer() - t7;
  times[7] = t7;

  if (A.geom->rank==0) {
    HPCG_fout << " Setup    Time     " << setup_time << " seconds." << endl;
    HPCG_fout << " Optimize Time     " << t7 << " seconds." << endl;
  }
>>>>>>> 0a8bc8b3

  ////////////////////////////////////
  // Reference SpMV+MG Timing Phase //
  ////////////////////////////////////

  // Call Reference SpMV and MG. Compute Optimization time as ratio of times in these routines

  local_int_t nrow = A.localNumberOfRows;
  local_int_t ncol = A.localNumberOfColumns;

  Vector_type x_overlap, b_computed;
  InitializeVector(x_overlap, ncol); // Overlapped copy of x vector
  InitializeVector(b_computed, nrow); // Computed RHS vector


  // Record execution time of reference SpMV and MG kernels for reporting times
  // First load vector with random values
  FillRandomVector(x_overlap);

  int numberOfCalls = 10;
  if (quickPath) numberOfCalls = 1; //QuickPath means we do on one call of each block of repetitive code
  double t_begin = mytimer();
  for (int i=0; i< numberOfCalls; ++i) {
    ierr = ComputeSPMV_ref(A, x_overlap, b_computed); // b_computed = A*x_overlap
    if (ierr) HPCG_fout << "Error in call to SpMV: " << ierr << ".\n" << endl;
    ierr = ComputeMG_ref(A, b_computed, x_overlap); // b_computed = Minv*y_overlap
    if (ierr) HPCG_fout << "Error in call to MG: " << ierr << ".\n" << endl;
  }
  times[8] = (mytimer() - t_begin)/((double) numberOfCalls);  // Total time divided by number of calls.
#ifdef HPCG_DEBUG
  if (rank==0) HPCG_fout << "Total SpMV+MG timing phase execution time in main (sec) = " << mytimer() - t1 << endl;
#endif


  ///////////////////////////////
  // Reference GMRES Timing Phase //
  ///////////////////////////////

#ifdef HPCG_DEBUG
  t1 = mytimer();
#endif
  int global_failure = 0; // assume all is well: no failures

  int niters = 0;
  int totalNiters_ref = 0;
  scalar_type normr = 0.0;
  scalar_type normr0 = 0.0;
  int restart_length = 50;
  int refMaxIters = 50;
  numberOfCalls = 1; // Only need to run the residual reduction analysis once

  // Compute the residual reduction for the natural ordering and reference kernels
  std::vector< double > ref_times(9,0.0);
  scalar_type tolerance = 0.0; // Set tolerance to zero to make all runs do maxIters iterations
  int err_count = 0;
  for (int i=0; i< numberOfCalls; ++i) {
    ZeroVector(x);
    ierr = GMRES(A, data, b, x, restart_length, refMaxIters, tolerance, niters, normr, normr0, &ref_times[0], true);
    if (ierr) ++err_count; // count the number of errors in GMRES.
    totalNiters_ref += niters;
  }
  if (rank == 0 && err_count) HPCG_fout << err_count << " error(s) in call(s) to reference GMRES." << endl;
  scalar_type refTolerance = normr / normr0;

  // Call user-tunable set up function.
  double t7 = mytimer();
  OptimizeProblem(A, data, b, x, xexact);
  t7 = mytimer() - t7;
  times[7] = t7;
#ifdef HPCG_DEBUG
  if (rank==0) HPCG_fout << "Total problem setup time in main (sec) = " << mytimer() - t1 << endl;
#endif

#ifdef HPCG_DETAILED_DEBUG
  if (geom->size == 1) WriteProblem(*geom, A, b, x, xexact);
#endif


  //////////////////////////////
  // Validation Testing Phase //
  //////////////////////////////
  TestCGData_type testcg_data;
  //
//Don't need this anymore.  both double and MP GMRES currently tested in next call. 
/*
#ifdef HPCG_DEBUG
  t1 = mytimer();
  if (rank==0) HPCG_fout << endl << "Running Uniform-precision Test" << endl;
#endif
  testcg_data.count_pass = testcg_data.count_fail = 0;
  TestGMRES(A, data, b, x, testcg_data);

  //TODO: Replace with a test of non-symm MG Gauss-Seidel smooother.  Pass data as arg to ReportResults.
  //TestSymmetryData_type testsymmetry_data;
  //TestSymmetry(A, b, xexact, testsymmetry_data);

#ifdef HPCG_DEBUG
  if (rank==0) HPCG_fout << "Total validation (TestGMRES) execution time in main (sec) = " << mytimer() - t1 << endl;
#endif

#ifdef HPCG_DEBUG
  t1 = mytimer();
#endif
*/ 

<<<<<<< HEAD
/////////////////////////////////////////
// Mixed precision test phase from Ichi:
// ////////////////////////////////////
=======
  setup_time = mytimer();
>>>>>>> 0a8bc8b3
  init_vect = false;
  SparseMatrix_type2 A2;
  CGData_type2 data2;
  SetupProblem(numberOfMgLevels, A2, geom, data2, &b, &x, &xexact, init_vect);
  setup_time = mytimer() - setup_time; // Capture total time of setup

  t7 = mytimer();
  OptimizeProblem(A2, data, b, x, xexact);
  t7 = mytimer() - t7;

  testcg_data.count_pass = testcg_data.count_fail = 0;
  if (A.geom->rank==0) {
    HPCG_fout << " Setup    Time     " << setup_time << " seconds." << endl;
    HPCG_fout << " Optimize Time     " << t7 << " seconds." << endl;
  }


#ifdef HPCG_DEBUG
  t1 = mytimer();
#endif
  TestGMRES(A, A2, data, data2, b, x, testcg_data);
#ifdef HPCG_DEBUG
  if (rank==0) HPCG_fout << "Total validation (mixed-precision TestGMRES) execution time in main (sec) = " << mytimer() - t1 << endl;
#endif

#ifdef HPCG_DEBUG
  t1 = mytimer();
#endif
  //////////////////////////////
  // Optimized CG Setup Phase //
  //////////////////////////////
  int optMaxIters = 10*refMaxIters;
  ///////////////////////////////
  // Optimized CG Timing Phase //
  ///////////////////////////////
  int numberOfCgSets = 1; //TODO change this. 
  
  TestNormsData_type testnorms_data;

  ////////////////////
  // Report Results //
  ////////////////////

  // Report results to YAML file
  ReportResults(A, numberOfMgLevels, numberOfCgSets, refMaxIters, optMaxIters, &times[0], testcg_data, testnorms_data, global_failure, quickPath);

  // Clean up
  DeleteMatrix(A); // This delete will recursively delete all coarse grid data
  DeleteCGData(data);
  DeleteVector(x);
  DeleteVector(b);
  DeleteVector(xexact);
  DeleteVector(x_overlap);
  DeleteVector(b_computed);
  //delete [] testnorms_data.values;

  // Finish up
  HPCG_Finalize();
#ifndef HPCG_NO_MPI
  MPI_Finalize();
#endif
  return 0;
}<|MERGE_RESOLUTION|>--- conflicted
+++ resolved
@@ -158,11 +158,9 @@
   setup_time = mytimer() - setup_time; // Capture total time of setup
   times[9] = setup_time; // Save it for reporting
 
-<<<<<<< HEAD
   //TODO: This is the spot where HPCG runs check problem.  Do we need CheckProblem?
   //Probably need to check multigird (and Traingular solve?) here. 
 
-=======
   // Call user-tunable set up function.
   double t7 = mytimer();
   OptimizeProblem(A, data, b, x, xexact);
@@ -173,7 +171,6 @@
     HPCG_fout << " Setup    Time     " << setup_time << " seconds." << endl;
     HPCG_fout << " Optimize Time     " << t7 << " seconds." << endl;
   }
->>>>>>> 0a8bc8b3
 
   ////////////////////////////////////
   // Reference SpMV+MG Timing Phase //
@@ -279,13 +276,9 @@
 #endif
 */ 
 
-<<<<<<< HEAD
 /////////////////////////////////////////
 // Mixed precision test phase from Ichi:
 // ////////////////////////////////////
-=======
-  setup_time = mytimer();
->>>>>>> 0a8bc8b3
   init_vect = false;
   SparseMatrix_type2 A2;
   CGData_type2 data2;
